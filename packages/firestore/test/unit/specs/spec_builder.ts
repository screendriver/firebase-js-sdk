/**
 * Copyright 2017 Google Inc.
 *
 * Licensed under the Apache License, Version 2.0 (the "License");
 * you may not use this file except in compliance with the License.
 * You may obtain a copy of the License at
 *
 *   http://www.apache.org/licenses/LICENSE-2.0
 *
 * Unless required by applicable law or agreed to in writing, software
 * distributed under the License is distributed on an "AS IS" BASIS,
 * WITHOUT WARRANTIES OR CONDITIONS OF ANY KIND, either express or implied.
 * See the License for the specific language governing permissions and
 * limitations under the License.
 */

import { expect } from 'chai';
import { Filter, Query, RelationFilter } from '../../../src/core/query';
import { TargetIdGenerator } from '../../../src/core/target_id_generator';
import { TargetId } from '../../../src/core/types';
import { Document, NoDocument } from '../../../src/model/document';
import { DocumentKey } from '../../../src/model/document_key';
import { JsonObject } from '../../../src/model/field_value';
import { mapRpcCodeFromCode } from '../../../src/remote/rpc_error';
import { assert } from '../../../src/util/assert';
import { fail } from '../../../src/util/assert';
import { Code } from '../../../src/util/error';
import { AnyJs } from '../../../src/util/misc';
import * as objUtils from '../../../src/util/obj';
import { isNullOrUndefined } from '../../../src/util/types';
import { TestSnapshotVersion } from '../../util/helpers';

import { RpcError } from './spec_rpc_error';
import {
  runSpec,
  SpecConfig,
  SpecDocument,
  SpecQuery,
  SpecQueryFilter,
  SpecQueryOrderBy,
  SpecStep,
  SpecWatchFilter
} from './spec_test_runner';
import { TimerId } from '../../../src/util/async_queue';

/**
 * Provides a high-level language to construct spec tests that can be exported
 * to the spec JSON format or be run as a spec test directly.
 *
 * Exported JSON tests can be used in other clients without the need to
 * duplicate tests in every client.
 */
export class SpecBuilder {
  protected config: SpecConfig = { useGarbageCollection: true, numClients: 1 };
  // currentStep is built up (in particular, expectations can be added to it)
  // until nextStep() is called to append it to steps.
  protected currentStep: SpecStep | null = null;

  private steps: SpecStep[] = [];
  private queryMapping: { [query: string]: TargetId } = {};
  private limboMapping: { [key: string]: TargetId } = {};

  /**
   * Tracks all expected active watch targets based on userListens(),
   * userUnlistens(), and  watchRemoves() steps and the expectActiveTargets()
   * and expectLimboDocs() expectations.
   *
   * Automatically keeping track of the active targets makes writing tests
   * much simpler and the tests much easier to follow.
   *
   * Whenever the map changes, the expected state is automatically encoded in
   * the tests.
   */
  private activeTargets: {
    [targetId: number]: { query: SpecQuery; resumeToken: string };
  } = {};

  private queryIdGenerator: TargetIdGenerator = TargetIdGenerator.forLocalStore();
  private limboIdGenerator: TargetIdGenerator = TargetIdGenerator.forSyncEngine();

  /**
   * Exports the spec steps as a JSON object that be used in the spec runner.
   */
  toJSON(): { config: SpecConfig; steps: SpecStep[] } {
    this.nextStep();
    return { config: this.config, steps: this.steps };
  }

  /**
   * Run the spec as a test. If persistence is available it will run it with and
   * without persistence enabled.
   */
  runAsTest(name: string, usePersistence: boolean): Promise<void> {
    this.nextStep();
    return runSpec(name, usePersistence, this.config, this.steps);
  }

  // Configures Garbage Collection behavior (on or off). Default is on.
  withGCEnabled(gcEnabled: boolean): SpecBuilder {
    assert(
      !this.currentStep,
      'withGCEnabled() must be called before all spec steps.'
    );
    this.config.useGarbageCollection = gcEnabled;
    return this;
  }

  userListens(query: Query, resumeToken?: string): SpecBuilder {
    this.nextStep();

    let targetId: TargetId = 0;
    if (objUtils.contains(this.queryMapping, query.canonicalId())) {
      if (this.config.useGarbageCollection) {
        throw new Error('Listening to same query twice: ' + query);
      } else {
        targetId = this.queryMapping[query.canonicalId()];
      }
    } else {
      targetId = this.queryIdGenerator.next();
    }

    this.queryMapping[query.canonicalId()] = targetId;
    this.activeTargets[targetId] = {
      query: SpecBuilder.queryToSpec(query),
      resumeToken: resumeToken || ''
    };
    this.currentStep = {
      userListen: [targetId, SpecBuilder.queryToSpec(query)],
      stateExpect: { activeTargets: objUtils.shallowCopy(this.activeTargets) }
    };
    return this;
  }

  /**
   * Registers a previously active target with the test expectations after a
   * stream disconnect.
   */
  restoreListen(query: Query, resumeToken: string): SpecBuilder {
    let targetId = this.queryMapping[query.canonicalId()];

    if (isNullOrUndefined(targetId)) {
      throw new Error("Can't restore an unknown query: " + query);
    }

    this.activeTargets[targetId] = {
      query: SpecBuilder.queryToSpec(query),
      resumeToken: resumeToken
    };

    const currentStep = this.currentStep!;
    currentStep.stateExpect = currentStep.stateExpect || {};
    currentStep.stateExpect.activeTargets = objUtils.shallowCopy(
      this.activeTargets
    );
    return this;
  }

  userUnlistens(query: Query): SpecBuilder {
    this.nextStep();
    if (!objUtils.contains(this.queryMapping, query.canonicalId())) {
      throw new Error('Unlistening to query not listened to: ' + query);
    }
    const targetId = this.queryMapping[query.canonicalId()];
    if (this.config.useGarbageCollection) {
      delete this.queryMapping[query.canonicalId()];
    }
    delete this.activeTargets[targetId];
    this.currentStep = {
      userUnlisten: [targetId, SpecBuilder.queryToSpec(query)],
      stateExpect: { activeTargets: objUtils.shallowCopy(this.activeTargets) }
    };
    return this;
  }

  userSets(key: string, value: JsonObject<AnyJs>): SpecBuilder {
    this.nextStep();
    this.currentStep = {
      userSet: [key, value]
    };
    return this;
  }

  userPatches(key: string, value: JsonObject<AnyJs>): SpecBuilder {
    this.nextStep();
    this.currentStep = {
      userPatch: [key, value]
    };
    return this;
  }

  userDeletes(key: string): SpecBuilder {
    this.nextStep();
    this.currentStep = {
      userDelete: key
    };
    return this;
  }

<<<<<<< HEAD
  // PORTING NOTE: Only used by web multi-tab tests.
  becomeHidden(): SpecBuilder {
    this.nextStep();
    this.currentStep = {
      applyClientState: { visibility: 'hidden' }
    };
    return this;
  }

  // PORTING NOTE: Only used by web multi-tab tests.
  becomeVisible(): SpecBuilder {
    this.nextStep();
    this.currentStep = {
      applyClientState: { visibility: 'visible' }
    };
=======
  runTimer(timerId: TimerId) {
    this.nextStep();
    this.currentStep = { runTimer: timerId };
>>>>>>> df183a5c
    return this;
  }

  changeUser(uid: string | null): SpecBuilder {
    this.nextStep();
    this.currentStep = { changeUser: uid };
    return this;
  }

  disableNetwork(): SpecBuilder {
    this.nextStep();
    this.currentStep = {
      enableNetwork: false,
      stateExpect: {
        activeTargets: {},
        limboDocs: []
      }
    };
    return this;
  }

  enableNetwork(): SpecBuilder {
    this.nextStep();
    this.currentStep = {
      enableNetwork: true
    };
    return this;
  }

  restart(): SpecBuilder {
    this.nextStep();
    this.currentStep = {
      restart: true,
      stateExpect: {
        activeTargets: {},
        limboDocs: []
      }
    };
    // Reset our mappings / target ids since all existing listens will be
    // forgotten.
    this.resetInMemoryState();
    return this;
  }

  // TODO: Replace with .runTimer(TimerId.ClientStateRefresh) once #412 is
  // merged.
  // PORTING NOTE: Only used by web multi-tab tests.
  tryAcquirePrimaryLease(): SpecBuilder {
    this.nextStep();
    this.currentStep = {
      acquirePrimaryLease: true
    };
    return this;
  }

  shutdown(): SpecBuilder {
    this.nextStep();
    this.currentStep = {
      shutdown: true,
      stateExpect: {
        activeTargets: {},
        limboDocs: []
      }
    };
    // Reset our mappings / target ids since all existing listens will be
    // forgotten.
    this.resetInMemoryState();
    return this;
  }

  private resetInMemoryState(): void {
    this.queryMapping = {};
    this.limboMapping = {};
    this.activeTargets = {};
    this.queryIdGenerator = TargetIdGenerator.forLocalStore();
    this.limboIdGenerator = TargetIdGenerator.forSyncEngine();
  }

  /** Overrides the currently expected set of active targets. */
  expectActiveTargets(
    ...targets: Array<{ query: Query; resumeToken: string }>
  ): SpecBuilder {
    this.assertStep('Active target expectation requires previous step');
    const currentStep = this.currentStep!;
    this.activeTargets = {};
    targets.forEach(({ query, resumeToken }) => {
      this.activeTargets[this.getTargetId(query)] = {
        query: SpecBuilder.queryToSpec(query),
        resumeToken
      };
    });
    currentStep.stateExpect = currentStep.stateExpect || {};
    currentStep.stateExpect.activeTargets = objUtils.shallowCopy(
      this.activeTargets
    );
    return this;
  }

  /**
   * Expects a document to be in limbo. A targetId is assigned if it's not in
   * limbo yet.
   */
  expectLimboDocs(...keys: DocumentKey[]): SpecBuilder {
    this.assertStep('Limbo expectation requires previous step');
    const currentStep = this.currentStep!;

    // Clear any preexisting limbo watch targets, which we'll re-create as
    // necessary from the provided keys below.
    objUtils.forEach(this.limboMapping, (key, targetId) => {
      delete this.activeTargets[targetId];
    });

    keys.forEach(key => {
      const path = key.path.canonicalString();
      // Create limbo target ID mapping if it was not in limbo yet
      if (!objUtils.contains(this.limboMapping, path)) {
        this.limboMapping[path] = this.limboIdGenerator.next();
      }
      this.activeTargets[this.limboMapping[path]] = {
        query: SpecBuilder.queryToSpec(Query.atPath(key.path)),
        // Limbo doc queries are currently always without resume token
        resumeToken: ''
      };
    });

    currentStep.stateExpect = currentStep.stateExpect || {};
    currentStep.stateExpect.limboDocs = keys.map(k => SpecBuilder.keyToSpec(k));
    currentStep.stateExpect.activeTargets = objUtils.shallowCopy(
      this.activeTargets
    );
    return this;
  }

  /**
   * Special helper for limbo documents that acks with either a document or
   * with no document for NoDocument. This is translated into normal watch
   * messages.
   */
  ackLimbo(
    version: TestSnapshotVersion,
    doc: Document | NoDocument
  ): SpecBuilder {
    const query = Query.atPath(doc.key.path);
    this.watchAcks(query);
    if (doc instanceof Document) {
      this.watchSends({ affects: [query] }, doc);
    } else if (doc instanceof NoDocument) {
      // Don't send any updates
    } else {
      fail('Unknown parameter: ' + doc);
    }
    this.watchCurrents(query, 'resume-token-' + version);
    this.watchSnapshots(version);
    return this;
  }

  /**
   * Special helper for limbo documents that acks an unlisten for a limbo doc
   * with either a document or with no document for NoDocument. This is
   * translated into normal watch messages.
   */
  watchRemovesLimboTarget(doc: Document | NoDocument): SpecBuilder {
    const query = Query.atPath(doc.key.path);
    this.watchRemoves(query);
    return this;
  }

  /**
   * Acks a write with a version and optional additional options.
   *
   * expectUserCallback defaults to true if options are omitted.
   */
  writeAcks(
    version: TestSnapshotVersion,
    options?: {
      expectUserCallback: boolean;
    }
  ): SpecBuilder {
    this.nextStep();
    this.currentStep = {
      writeAck: {
        version,
        expectUserCallback: options ? options.expectUserCallback : true
      }
    };
    return this;
  }

  /**
   * Fails a write with an error and optional additional options.
   *
   * expectUserCallback defaults to true if options are omitted.
   */
  failWrite(
    err: RpcError,
    options?: { expectUserCallback: boolean }
  ): SpecBuilder {
    this.nextStep();
    this.currentStep = {
      failWrite: {
        error: err,
        expectUserCallback: options ? options.expectUserCallback : true
      }
    };
    return this;
  }

  watchAcks(query: Query): SpecBuilder {
    this.nextStep();
    this.currentStep = {
      watchAck: [this.getTargetId(query)]
    };
    return this;
  }

  // Technically any target change can contain a resume token, but a CURRENT
  // target change is where it makes the most sense in our tests currently.
  // Eventually we want to make the model more generic so we can add resume
  // tokens in other places.
  // TODO(b/37254270): Handle global resume tokens
  watchCurrents(query: Query, resumeToken: string): SpecBuilder {
    this.nextStep();
    this.currentStep = {
      watchCurrent: [[this.getTargetId(query)], resumeToken]
    };
    return this;
  }

  watchRemoves(query: Query, cause?: RpcError): SpecBuilder {
    this.nextStep();
    this.currentStep = {
      watchRemove: { targetIds: [this.getTargetId(query)], cause }
    };
    if (cause) {
      delete this.activeTargets[this.getTargetId(query)];
      this.currentStep.stateExpect = {
        activeTargets: objUtils.shallowCopy(this.activeTargets)
      };
    }
    return this;
  }

  watchSends(
    targets: { affects?: Query[]; removed?: Query[] },
    ...docs: Document[]
  ): SpecBuilder {
    this.nextStep();
    const affects =
      targets.affects &&
      targets.affects.map(query => {
        return this.getTargetId(query);
      });
    const removed =
      targets.removed &&
      targets.removed.map(query => {
        return this.getTargetId(query);
      });
    const specDocs: SpecDocument[] = [];
    for (const doc of docs) {
      specDocs.push(SpecBuilder.docToSpec(doc));
    }
    this.currentStep = {
      watchEntity: {
        docs: specDocs,
        targets: affects,
        removedTargets: removed
      }
    };
    return this;
  }

  watchRemovesDoc(key: DocumentKey, ...targets: Query[]): SpecBuilder {
    this.nextStep();
    this.currentStep = {
      watchEntity: {
        key: SpecBuilder.keyToSpec(key),
        removedTargets: targets.map(query => this.getTargetId(query))
      }
    };
    return this;
  }

  watchFilters(queries: Query[], ...docs: DocumentKey[]): SpecBuilder {
    this.nextStep();
    const targetIds = queries.map(query => {
      return this.getTargetId(query);
    });
    const keys = docs.map(key => {
      return key.path.canonicalString();
    });
    const filter: SpecWatchFilter = [targetIds] as SpecWatchFilter;
    for (const key of keys) {
      filter.push(key);
    }
    this.currentStep = {
      watchFilter: filter
    };
    return this;
  }

  watchResets(...queries: Query[]): SpecBuilder {
    this.nextStep();
    const targetIds = queries.map(query => this.getTargetId(query));
    this.currentStep = {
      watchReset: targetIds
    };
    return this;
  }

  watchSnapshots(version: TestSnapshotVersion): SpecBuilder {
    this.assertStep('Watch snapshot requires previous watch step');
    this.currentStep!.watchSnapshot = version;
    return this;
  }

  watchAcksFull(
    query: Query,
    version: TestSnapshotVersion,
    ...docs: Document[]
  ): SpecBuilder {
    this.watchAcks(query);
    this.watchSends({ affects: [query] }, ...docs);
    this.watchCurrents(query, 'resume-token-' + version);
    this.watchSnapshots(version);
    return this;
  }

  watchStreamCloses(
    error: Code,
    opts?: { runBackoffTimer: boolean }
  ): SpecBuilder {
    if (!opts) {
      opts = { runBackoffTimer: true };
    }

    this.nextStep();
    this.currentStep = {
      watchStreamClose: {
        error: {
          code: mapRpcCodeFromCode(error),
          message: 'Simulated Backend Error'
        },
        runBackoffTimer: opts.runBackoffTimer
      }
    };
    return this;
  }

  expectEvents(
    query: Query,
    events: {
      fromCache?: boolean;
      hasPendingWrites?: boolean;
      added?: Document[];
      modified?: Document[];
      removed?: Document[];
      metadata?: Document[];
      errorCode?: Code;
    }
  ): SpecBuilder {
    this.assertStep('Expectations require previous step');
    const currentStep = this.currentStep!;
    if (!currentStep.expect) {
      currentStep.expect = [];
    }
    assert(
      !events.errorCode ||
        !(events.added || events.modified || events.removed || events.metadata),
      "Can't provide both error and events"
    );
    currentStep.expect.push({
      query: SpecBuilder.queryToSpec(query),
      added: events.added && events.added.map(SpecBuilder.docToSpec),
      modified: events.modified && events.modified.map(SpecBuilder.docToSpec),
      removed: events.removed && events.removed.map(SpecBuilder.docToSpec),
      metadata: events.metadata && events.metadata.map(SpecBuilder.docToSpec),
      errorCode: mapRpcCodeFromCode(events.errorCode),
      fromCache: events.fromCache || false,
      hasPendingWrites: events.hasPendingWrites || false
    });
    return this;
  }

  /**
   * Verifies the total number of requests sent to the write backend since test
   * initialization.
   */
  expectWriteStreamRequestCount(num: number): SpecBuilder {
    this.assertStep('Expectations require previous step');
    const currentStep = this.currentStep!;
    currentStep.stateExpect = currentStep.stateExpect || {};
    currentStep.stateExpect.writeStreamRequestCount = num;
    return this;
  }

  /**
   * Verifies the total number of requests sent to the watch backend since test
   * initialization.
   */
  expectWatchStreamRequestCount(num: number): SpecBuilder {
    this.assertStep('Expectations require previous step');
    const currentStep = this.currentStep!;
    currentStep.stateExpect = currentStep.stateExpect || {};
    currentStep.stateExpect.watchStreamRequestCount = num;
    return this;
  }

  expectNumOutstandingWrites(num: number): SpecBuilder {
    this.assertStep('Expectations require previous step');
    const currentStep = this.currentStep!;
    currentStep.stateExpect = currentStep.stateExpect || {};
    currentStep.stateExpect.numOutstandingWrites = num;
    return this;
  }

  expectPrimaryState(isPrimary: boolean): SpecBuilder {
    this.assertStep('Expectations requires previous step');
    const currentStep = this.currentStep!;
    currentStep.stateExpect = currentStep.stateExpect || {};
    currentStep.stateExpect.isPrimary = isPrimary;
    return this;
  }

  private static queryToSpec(query: Query): SpecQuery {
    // TODO(dimond): full query support
    const spec: SpecQuery = { path: query.path.canonicalString() };
    if (query.hasLimit()) {
      spec.limit = query.limit!;
    }
    if (query.filters) {
      spec.filters = query.filters.map((filter: Filter) => {
        if (filter instanceof RelationFilter) {
          // TODO(dimond): Support non-JSON primitive values?
          return [
            filter.field.canonicalString(),
            filter.op.name,
            filter.value.value()
          ] as SpecQueryFilter;
        } else {
          return fail('Unknown filter: ' + filter);
        }
      });
    }
    if (query.explicitOrderBy) {
      spec.orderBys = query.explicitOrderBy.map(orderBy => {
        return [
          orderBy.field.canonicalString(),
          orderBy.dir.name
        ] as SpecQueryOrderBy;
      });
    }
    return spec;
  }

  private static docToSpec(doc: Document): SpecDocument {
    const spec: SpecDocument = [
      SpecBuilder.keyToSpec(doc.key),
      doc.version.toMicroseconds(),
      doc.data.value()
    ];
    if (doc.hasLocalMutations) {
      spec.push('local');
    }
    return spec;
  }

  private static keyToSpec(key: DocumentKey): string {
    return key.path.canonicalString();
  }

  protected nextStep(): void {
    if (this.currentStep !== null) {
      this.steps.push(this.currentStep);
      this.currentStep = null;
    }
  }

  private assertStep(msg: string): void {
    if (this.currentStep === null) {
      throw new Error('Expected a previous step: ' + msg);
    }
  }

  private getTargetId(query: Query): TargetId {
    const queryTargetId = this.queryMapping[query.canonicalId()];
    const limboTargetId = this.limboMapping[query.path.canonicalString()];
    if (queryTargetId && limboTargetId) {
      // TODO(dimond): add support for query for doc and limbo doc at the same
      // time?
      fail('Found both query and limbo doc with target ID, not supported yet');
    }
    const targetId = queryTargetId || limboTargetId;
    assert(
      !isNullOrUndefined(targetId),
      'No target ID found for query/limbo doc in spec'
    );
    return targetId;
  }
}

/**
 * SpecBuilder that supports serialized interactions between different clients.
 *
 * Use `client(clientIndex)` to switch between clients.
 */
// PORTING NOTE: Only used by web multi-tab tests.
export class MultiClientSpecBuilder extends SpecBuilder {
  // TODO(multitab): Consider merging this with SpecBuilder.
  private activeClientIndex = -1;

  client(clientIndex: number): MultiClientSpecBuilder {
    // Since `currentStep` is fully self-contained and does not rely on previous
    // state, we don't need to use a different SpecBuilder instance for each
    // client.
    this.nextStep();
    this.activeClientIndex = clientIndex;
    this.config.numClients = Math.max(
      this.config.numClients,
      this.activeClientIndex + 1
    );
    return this;
  }

  protected nextStep() {
    if (this.currentStep !== null) {
      this.currentStep.clientIndex = this.activeClientIndex;
    }
    super.nextStep();
  }

  withGCEnabled(gcEnabled: boolean): MultiClientSpecBuilder {
    super.withGCEnabled(gcEnabled);
    return this;
  }

  userListens(query: Query, resumeToken?: string): MultiClientSpecBuilder {
    super.userListens(query, resumeToken);
    return this;
  }

  restoreListen(query: Query, resumeToken: string): MultiClientSpecBuilder {
    super.restoreListen(query, resumeToken);
    return this;
  }

  userUnlistens(query: Query): MultiClientSpecBuilder {
    super.userUnlistens(query);
    return this;
  }

  userSets(key: string, value: JsonObject<AnyJs>): MultiClientSpecBuilder {
    super.userSets(key, value);
    return this;
  }

  userPatches(key: string, value: JsonObject<AnyJs>): MultiClientSpecBuilder {
    super.userPatches(key, value);
    return this;
  }

  userDeletes(key: string): MultiClientSpecBuilder {
    super.userDeletes(key);
    return this;
  }

  becomeHidden(): MultiClientSpecBuilder {
    super.becomeHidden();
    return this;
  }

  becomeVisible(): MultiClientSpecBuilder {
    super.becomeVisible();
    return this;
  }

  changeUser(uid: string | null): MultiClientSpecBuilder {
    super.changeUser(uid);
    return this;
  }

  disableNetwork(): MultiClientSpecBuilder {
    super.disableNetwork();
    return this;
  }

  enableNetwork(): MultiClientSpecBuilder {
    super.enableNetwork();
    return this;
  }

  restart(): MultiClientSpecBuilder {
    super.restart();
    return this;
  }

  tryAcquirePrimaryLease(): MultiClientSpecBuilder {
    super.tryAcquirePrimaryLease();
    return this;
  }

  expectActiveTargets(...targets): MultiClientSpecBuilder {
    super.expectActiveTargets(...targets);
    return this;
  }

  expectLimboDocs(...keys): MultiClientSpecBuilder {
    super.expectLimboDocs(...keys);
    return this;
  }

  ackLimbo(
    version: TestSnapshotVersion,
    doc: Document | NoDocument
  ): MultiClientSpecBuilder {
    super.ackLimbo(version, doc);
    return this;
  }

  watchRemovesLimboTarget(doc: Document | NoDocument): MultiClientSpecBuilder {
    super.watchRemovesLimboTarget(doc);
    return this;
  }

  writeAcks(
    version: TestSnapshotVersion,
    options?: { expectUserCallback: boolean }
  ): MultiClientSpecBuilder {
    super.writeAcks(version, options);
    return this;
  }

  failWrite(
    err: RpcError,
    options?: { expectUserCallback: boolean }
  ): MultiClientSpecBuilder {
    super.failWrite(err, options);
    return this;
  }

  watchAcks(query: Query): MultiClientSpecBuilder {
    super.watchAcks(query);
    return this;
  }

  watchCurrents(query: Query, resumeToken: string): MultiClientSpecBuilder {
    super.watchCurrents(query, resumeToken);
    return this;
  }

  watchRemoves(query: Query, cause?: RpcError): MultiClientSpecBuilder {
    super.watchRemoves(query, cause);
    return this;
  }

  watchSends(
    targets: { affects?: Query[]; removed?: Query[] },
    ...docs
  ): MultiClientSpecBuilder {
    super.watchSends(targets, ...docs);
    return this;
  }

  watchRemovesDoc(key: DocumentKey, ...targets): MultiClientSpecBuilder {
    super.watchRemovesDoc(key, ...targets);
    return this;
  }

  watchFilters(queries: Query[], ...docs): MultiClientSpecBuilder {
    super.watchFilters(queries, ...docs);
    return this;
  }

  watchResets(...queries): MultiClientSpecBuilder {
    super.watchResets(...queries);
    return this;
  }

  watchSnapshots(version: TestSnapshotVersion): MultiClientSpecBuilder {
    super.watchSnapshots(version);
    return this;
  }

  watchAcksFull(
    query: Query,
    version: TestSnapshotVersion,
    ...docs
  ): MultiClientSpecBuilder {
    super.watchAcksFull(query, version, ...docs);
    return this;
  }

  watchStreamCloses(error: Code): MultiClientSpecBuilder {
    super.watchStreamCloses(error);
    return this;
  }

  expectEvents(
    query: Query,
    events: {
      fromCache?: boolean;
      hasPendingWrites?: boolean;
      added?: Document[];
      modified?: Document[];
      removed?: Document[];
      metadata?: Document[];
      errorCode?: Code;
    }
  ): MultiClientSpecBuilder {
    super.expectEvents(query, events);
    return this;
  }

  expectWatchStreamRequestCount(num: number): MultiClientSpecBuilder {
    super.expectWatchStreamRequestCount(num);
    return this;
  }

  expectNumOutstandingWrites(num: number): MultiClientSpecBuilder {
    super.expectNumOutstandingWrites(num);
    return this;
  }

  expectPrimaryState(isPrimary: boolean): MultiClientSpecBuilder {
    super.expectPrimaryState(isPrimary);
    return this;
  }

  expectWriteStreamRequestCount(num: number): MultiClientSpecBuilder {
    super.expectWriteStreamRequestCount(num);
    return this;
  }

  shutdown(): MultiClientSpecBuilder {
    super.shutdown();
    return this;
  }
}

/** Starts a new single-client SpecTest. */
export function spec(): SpecBuilder {
  return new SpecBuilder();
}

/** Starts a new multi-client SpecTest. */
// PORTING NOTE: Only used by web multi-tab tests.
export function client(num: number): MultiClientSpecBuilder {
  return new MultiClientSpecBuilder().client(num);
}<|MERGE_RESOLUTION|>--- conflicted
+++ resolved
@@ -196,7 +196,6 @@
     return this;
   }
 
-<<<<<<< HEAD
   // PORTING NOTE: Only used by web multi-tab tests.
   becomeHidden(): SpecBuilder {
     this.nextStep();
@@ -210,13 +209,14 @@
   becomeVisible(): SpecBuilder {
     this.nextStep();
     this.currentStep = {
-      applyClientState: { visibility: 'visible' }
-    };
-=======
+      applyClientState: {visibility: 'visible'}
+    };
+    return this;
+  }
+
   runTimer(timerId: TimerId) {
     this.nextStep();
     this.currentStep = { runTimer: timerId };
->>>>>>> df183a5c
     return this;
   }
 
@@ -258,17 +258,6 @@
     // Reset our mappings / target ids since all existing listens will be
     // forgotten.
     this.resetInMemoryState();
-    return this;
-  }
-
-  // TODO: Replace with .runTimer(TimerId.ClientStateRefresh) once #412 is
-  // merged.
-  // PORTING NOTE: Only used by web multi-tab tests.
-  tryAcquirePrimaryLease(): SpecBuilder {
-    this.nextStep();
-    this.currentStep = {
-      acquirePrimaryLease: true
-    };
     return this;
   }
 
@@ -792,6 +781,11 @@
     return this;
   }
 
+  runTimer(timerId: TimerId) {
+    super.runTimer(timerId);
+    return this;
+  }
+
   changeUser(uid: string | null): MultiClientSpecBuilder {
     super.changeUser(uid);
     return this;
@@ -809,11 +803,6 @@
 
   restart(): MultiClientSpecBuilder {
     super.restart();
-    return this;
-  }
-
-  tryAcquirePrimaryLease(): MultiClientSpecBuilder {
-    super.tryAcquirePrimaryLease();
     return this;
   }
 
