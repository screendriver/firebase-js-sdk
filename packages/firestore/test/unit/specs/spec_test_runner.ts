--- conflicted
+++ resolved
@@ -465,7 +465,6 @@
     }
   }
 
-<<<<<<< HEAD
   /** Runs a single SpecStep on this runner. */
   async run(step: SpecStep): Promise<void> {
     await this.doStep(step);
@@ -473,18 +472,6 @@
     this.validateStepExpectations(step.expect!);
     await this.validateStateExpectations(step.stateExpect!);
     this.eventList = [];
-=======
-  run(steps: SpecStep[]): Promise<void> {
-    // tslint:disable-next-line:no-console
-    console.log('Running spec: ' + this.name);
-    return sequence(steps, async step => {
-      await this.doStep(step);
-      await this.queue.drain();
-      this.validateStepExpectations(step.expect!);
-      this.validateStateExpectations(step.stateExpect!);
-      this.eventList = [];
-    });
->>>>>>> f1f5fe21
   }
 
   private doStep(step: SpecStep): Promise<void> {
@@ -977,16 +964,12 @@
     );
   }
 
-<<<<<<< HEAD
-  private validateActiveTargets() {
+  private validateActiveTargets() : void{
     if (!this.isPrimaryClient) {
       expect(this.connection.activeTargets).to.be.empty;
       return;
     }
 
-=======
-  private validateActiveTargets(): void {
->>>>>>> f1f5fe21
     const actualTargets = obj.shallowCopy(this.connection.activeTargets);
     obj.forEachNumber(this.expectedActiveTargets, (targetId, expected) => {
       expect(obj.contains(actualTargets, targetId)).to.equal(
