--- conflicted
+++ resolved
@@ -38,12 +38,8 @@
 import { PersistencePromise } from './persistence_promise';
 import { QueryCache } from './query_cache';
 import { QueryData } from './query_data';
-<<<<<<< HEAD
-import { SimpleDbStore, SimpleDbTransaction } from './simple_db';
+import { SimpleDb, SimpleDbStore } from './simple_db';
 import { TargetIdGenerator } from '../core/target_id_generator';
-=======
-import { SimpleDb, SimpleDbStore } from './simple_db';
->>>>>>> a08cfe6a
 
 export class IndexedDbQueryCache implements QueryCache {
   constructor(private serializer: LocalSerializer) {}
