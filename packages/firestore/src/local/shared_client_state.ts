/**
 * Copyright 2018 Google Inc.
 *
 * Licensed under the Apache License, Version 2.0 (the "License");
 * you may not use this file except in compliance with the License.
 * You may obtain a copy of the License at
 *
 *   http://www.apache.org/licenses/LICENSE-2.0
 *
 * Unless required by applicable law or agreed to in writing, software
 * distributed under the License is distributed on an "AS IS" BASIS,
 * WITHOUT WARRANTIES OR CONDITIONS OF ANY KIND, either express or implied.
 * See the License for the specific language governing permissions and
 * limitations under the License.
 */

import { Code, FirestoreError } from '../util/error';
import { BatchId, TargetId } from '../core/types';
import { assert } from '../util/assert';
import { debug, error } from '../util/log';
import { min, primitiveComparator } from '../util/misc';
import { SortedSet } from '../util/sorted_set';
import { isSafeInteger } from '../util/types';
import * as objUtils from '../util/obj';
import { User } from '../auth/user';
import { SharedClientStateSyncer } from './shared_client_state_syncer';

const LOG_TAG = 'SharedClientState';

// TODO(multitab): Change prefix of keys to "firestore_" to match IndexedDb.

// The format of the LocalStorage key that stores the client state is:
//     fs_clients_<persistence_prefix>_<instance_key>
const CLIENT_STATE_KEY_PREFIX = 'fs_clients';

// The format of the LocalStorage key that stores the mutation state is:
//     fs_mutations_<persistence_prefix>_<batch_id> (for unauthenticated users)
// or: fs_mutations_<persistence_prefix>_<batch_id>_<user_uid>
const MUTATION_BATCH_KEY_PREFIX = 'fs_mutations';

/**
 * A randomly-generated key assigned to each Firestore instance at startup.
 */
// TODO(multitab): Rename to ClientId.
export type ClientKey = string;

/**
 * A `SharedClientState` keeps track of the global state of the mutations
 * and query targets for all active clients with the same persistence key (i.e.
 * project ID and FirebaseApp name). It relays local changes to other clients
 * and updates its local state as new state is observed.
 *
 * `SharedClientState` is primarily used for synchronization in Multi-Tab
 * environments. Each tab is responsible for registering its active query
 * targets and mutations. `SharedClientState` will then notify the listener
 * passed to `subscribe()` for updates to mutations and queries that originated
 * in other clients.
 *
 * To receive notifications, both `subscribe()` and `start()` have to be called
 * in order.
 *
 * TODO(multitab): Add callbacks to SyncEngine
 */
export interface SharedClientState {
  /** Associates a new Mutation Batch ID with the current Firestore client. */
  addLocalPendingMutation(batchId: BatchId): void;

  /** Removes a Mutation Batch ID for the current Firestore client. */
  removeLocalPendingMutation(batchId: BatchId): void;

  /**
   * Gets the minimum mutation batch for all active clients.
   *
   * The implementation for this may require O(n) runtime, where 'n' is the
   * number of clients.
   */
  getMinimumGlobalPendingMutation(): BatchId | null;

  /** Associates a new Query Target ID with the current Firestore clients. */
  addLocalQueryTarget(targetId: TargetId): void;

  /** Removes a Query Target ID for the current Firestore clients. */
  removeLocalQueryTarget(targetId: TargetId): void;

  /**
   * Gets the active Query Targets IDs for all active clients.
   *
   * The implementation for this may require O(n) runtime, where 'n' is the size
   * of the result set.
   */
  getAllActiveQueryTargets(): SortedSet<TargetId>;

  /**
   * Starts the SharedClientState, reads existing client data and registers
   * listeners for updates to new and existing clients.
   */
  start(initialUser: User): Promise<void>;

  /** Shuts down the `SharedClientState` and its listeners. */
  shutdown(): void;
}

// Visible for testing
export type MutationBatchState = 'pending' | 'acknowledged' | 'rejected';

/**
 * The JSON representation of a mutation batch's metadata as used during
 * LocalStorage serialization. The UserId and BatchId is omitted as it is
 * encoded as part of the key.
 */
interface MutationMetadataSchema {
  state: MutationBatchState;
  error?: { code: string; message: string }; // Only set when state === 'rejected'
}

/**
 * Holds the state of a mutation batch, including its user ID, batch ID annd
 * whether the batch is 'pending', 'acknowledged' or 'rejected'.
 */
// Visible for testing
export class MutationMetadata {
  constructor(
    readonly user: User,
    readonly batchId: BatchId,
    readonly state: MutationBatchState,
    readonly error?: FirestoreError
  ) {
    assert(
      (error !== undefined) === (state === 'rejected'),
      `MutationMetadata must contain an error iff state is 'rejected'`
    );
  }

  /**
   * Parses a MutationMetadata from its JSON representation in LocalStorage.
   * Logs a warning and returns null if the format of the data is not valid.
   */
  static fromLocalStorageEntry(
    user: User,
    batchId: BatchId,
    value: string
  ): MutationMetadata | null {
    const mutationBatch = JSON.parse(value) as MutationMetadataSchema;

    let validData =
      typeof mutationBatch === 'object' &&
      ['pending', 'acknowledged', 'rejected'].indexOf(mutationBatch.state) !==
        -1 &&
      (mutationBatch.error === undefined ||
        typeof mutationBatch.error === 'object');

    let firestoreError = undefined;

    if (validData && mutationBatch.error) {
      validData =
        typeof mutationBatch.error.message === 'string' &&
        typeof mutationBatch.error.code === 'string';
      if (validData) {
        firestoreError = new FirestoreError(
          mutationBatch.error.code as Code,
          mutationBatch.error.message
        );
      }
    }

    if (validData) {
      return new MutationMetadata(
        user,
        batchId,
        mutationBatch.state,
        firestoreError
      );
    } else {
      error(
        LOG_TAG,
        `Failed to parse mutation state for ID '${batchId}': ${value}`
      );
      return null;
    }
  }

  toLocalStorageJSON(): string {
    const batchState: MutationMetadataSchema = {
      state: this.state
    };

    if (this.error) {
      batchState.error = { code: this.error.code, message: this.error.message };
    }

    return JSON.stringify(batchState);
  }
}

/**
 * The JSON representation of a clients's metadata as used during LocalStorage
 * serialization. The ClientKey is omitted here as it is encoded as part of the
 * key.
 */
interface ClientStateSchema {
  lastUpdateTime: number;
  activeTargetIds: number[];
  minMutationBatchId: number | null;
  maxMutationBatchId: number | null;
}

/**
 * Metadata state of a single client. Includes query targets, the minimum
 * pending and maximum pending mutation batch ID, as well as the last update
 * time of this state.
 */
// Visible for testing.
export interface ClientState {
  readonly activeTargetIds: SortedSet<TargetId>;
  readonly lastUpdateTime: Date;
  readonly maxMutationBatchId: BatchId | null;
  readonly minMutationBatchId: BatchId | null;
}

/**
 * This class represents the immutable ClientState for a client read from
 * LocalStorage. It contains the list of its active query targets and the range
 * of its pending mutation batch IDs.
 */
class RemoteClientState implements ClientState {
  private constructor(
    readonly clientId: ClientKey,
    readonly lastUpdateTime: Date,
    readonly activeTargetIds: SortedSet<TargetId>,
    readonly minMutationBatchId: BatchId | null,
    readonly maxMutationBatchId: BatchId | null
  ) {}

  /**
   * Parses a RemoteClientState from the JSON representation in LocalStorage.
   * Logs a warning and returns null if the format of the data is not valid.
   */
  static fromLocalStorageEntry(
    clientKey: string,
    value: string
  ): RemoteClientState | null {
    const clientState = JSON.parse(value) as ClientStateSchema;

    let validData =
      typeof clientState === 'object' &&
      isSafeInteger(clientState.lastUpdateTime) &&
      clientState.activeTargetIds instanceof Array &&
      (clientState.minMutationBatchId === null ||
        isSafeInteger(clientState.minMutationBatchId)) &&
      (clientState.maxMutationBatchId === null ||
        isSafeInteger(clientState.maxMutationBatchId));

    let activeTargetIdsSet = new SortedSet<TargetId>(primitiveComparator);

    for (let i = 0; validData && i < clientState.activeTargetIds.length; ++i) {
      validData = isSafeInteger(clientState.activeTargetIds[i]);
      activeTargetIdsSet = activeTargetIdsSet.add(
        clientState.activeTargetIds[i]
      );
    }

    if (validData) {
      return new RemoteClientState(
        clientKey,
        new Date(clientState.lastUpdateTime),
        activeTargetIdsSet,
        clientState.minMutationBatchId,
        clientState.maxMutationBatchId
      );
    } else {
      error(
        LOG_TAG,
        `Failed to parse client data for instance '${clientKey}': ${value}`
      );
      return null;
    }
  }
}

/**
 * Metadata state of the local client. Unlike `RemoteClientState`, this class is
 * mutable and keeps track of all pending mutations, which allows us to
 * update the range of pending mutation batch IDs as new mutations are added or
 * removed.
 *
 * The data in `LocalClientState` is not read from LocalStorage and instead
 * updated via its instance methods. The updated state can be serialized via
 * `toLocalStorageJSON()`.
 */
// Visible for testing.
export class LocalClientState implements ClientState {
  activeTargetIds = new SortedSet<TargetId>(primitiveComparator);
  lastUpdateTime: Date;

  private pendingBatchIds = new SortedSet<BatchId>(primitiveComparator);

  constructor() {
    this.lastUpdateTime = new Date();
  }

  get minMutationBatchId(): BatchId | null {
    return this.pendingBatchIds.first();
  }

  get maxMutationBatchId(): BatchId | null {
    return this.pendingBatchIds.last();
  }

  addPendingMutation(batchId: BatchId): void {
    assert(
      !this.pendingBatchIds.has(batchId),
      `Batch with ID '${batchId}' already pending.`
    );
    this.pendingBatchIds = this.pendingBatchIds.add(batchId);
  }

  removePendingMutation(batchId: BatchId): void {
    assert(
      this.pendingBatchIds.has(batchId),
      `Pending Batch ID '${batchId}' not found.`
    );
    this.pendingBatchIds = this.pendingBatchIds.delete(batchId);
  }

  addQueryTarget(targetId: TargetId): void {
    assert(
      !this.activeTargetIds.has(targetId),
      `Target with ID '${targetId}' already active.`
    );
    this.activeTargetIds = this.activeTargetIds.add(targetId);
  }

  removeQueryTarget(targetId: TargetId): void {
    assert(
      this.activeTargetIds.has(targetId),
      `Active Target ID '${targetId}' not found.`
    );
    this.activeTargetIds = this.activeTargetIds.delete(targetId);
  }

  /** Sets the update time to the current time. */
  refreshLastUpdateTime(): void {
    this.lastUpdateTime = new Date();
  }

  /**
   * Converts this entry into a JSON-encoded format we can use for LocalStorage.
   * Does not encode `clientId` as it is part of the key in LocalStorage.
   */
  toLocalStorageJSON(): string {
    const data: ClientStateSchema = {
      lastUpdateTime: this.lastUpdateTime.getTime(),
      activeTargetIds: this.activeTargetIds.toArray(),
      minMutationBatchId: this.minMutationBatchId,
      maxMutationBatchId: this.maxMutationBatchId
    };
    return JSON.stringify(data);
  }
}

/**
 * `WebStorageSharedClientState` uses WebStorage (window.localStorage) as the
 * backing store for the SharedClientState. It keeps track of all active
 * clients and supports modifications of the current client's data.
 */
// TODO(multitab): Rename all usages of LocalStorage to WebStorage to better differentiate from LocalClient.
export class WebStorageSharedClientState implements SharedClientState {
  private readonly storage: Storage;
  private readonly localClientStorageKey: string;
  private readonly activeClients: { [key: string]: ClientState } = {};
  private readonly storageListener = this.handleLocalStorageEvent.bind(this);
  private readonly clientStateKeyRe: RegExp;
  private readonly mutationBatchKeyRe: RegExp;
  private syncEngine: SharedClientStateSyncer | null;
  private user: User;
  private started = false;

  constructor(
    private readonly persistenceKey: string,
    private readonly localClientKey: ClientKey
  ) {
    if (!WebStorageSharedClientState.isAvailable()) {
      throw new FirestoreError(
        Code.UNIMPLEMENTED,
        'LocalStorage is not available on this platform.'
      );
    }
    this.storage = window.localStorage;
    this.localClientStorageKey = this.toLocalStorageClientStateKey(
      this.localClientKey
    );
    this.activeClients[this.localClientKey] = new LocalClientState();
    this.clientStateKeyRe = new RegExp(
      `^${CLIENT_STATE_KEY_PREFIX}_${persistenceKey}_([^_]*)$`
    );
    this.mutationBatchKeyRe = new RegExp(
      `^${MUTATION_BATCH_KEY_PREFIX}_${persistenceKey}_(\\d*)(?:_(.*))$`
    );
  }

  /** Returns 'true' if LocalStorage is available in the current environment. */
  static isAvailable(): boolean {
    return typeof window !== 'undefined' && window.localStorage != null;
  }

  subscribe(syncEngine: SharedClientStateSyncer) {
    this.syncEngine = syncEngine;
  }

<<<<<<< HEAD
  async start(initialUser: User): Promise<void> {
=======
  // TODO(multitab): Handle user changes.
  start(initialUser: User, knownClients: ClientKey[]): void {
>>>>>>> 2d172ff7
    assert(!this.started, 'WebStorageSharedClientState already started');
    assert(
      this.syncEngine !== null,
      'Start() called before subscribing to events'
    );

    // We add the storage observer before we retrieve the list of existing
    // clients to allow us to see LocalStorage notifications for clients
    // that were added before getActiveClients() returns.
    window.addEventListener('storage', this.storageListener);

<<<<<<< HEAD
    this.activeClients[this.localClientKey] = new LocalClientState();
    this.user = initialUser;
    this.persistClientState();
    this.started = true;

    // Retrieve the list of existing clients and backfill the data in
    // SharedClientState.
    let existingClients = await this.sharedClientDelegate.getActiveClients();

    for (const clientKey of existingClients) {
      const storageKey = this.toLocalStorageClientStateKey(clientKey);
      const clientState = RemoteClientState.fromLocalStorageEntry(
        clientKey,
        this.storage.getItem(storageKey)
=======
    for (const clientKey of knownClients) {
      const storageItem = this.storage.getItem(
        this.toLocalStorageClientStateKey(clientKey)
>>>>>>> 2d172ff7
      );
      if (storageItem) {
        const clientState = RemoteClientState.fromLocalStorageEntry(
          clientKey,
          storageItem
        );
        if (clientState) {
          this.activeClients[clientState.clientId] = clientState;
        }
      }
    }
<<<<<<< HEAD
=======

    this.user = initialUser;
    this.started = true;
    this.persistClientState();
>>>>>>> 2d172ff7
  }

  // TODO(multitab): Return BATCHID_UNKNOWN instead of null
  getMinimumGlobalPendingMutation(): BatchId | null {
    let minMutationBatch: number | null = null;
    objUtils.forEach(this.activeClients, (key, value) => {
      minMutationBatch = min(minMutationBatch, value.minMutationBatchId);
    });
    return minMutationBatch;
  }

  getAllActiveQueryTargets(): SortedSet<TargetId> {
    let activeTargets = new SortedSet<TargetId>(primitiveComparator);
    objUtils.forEach(this.activeClients, (key, value) => {
      activeTargets = activeTargets.unionWith(value.activeTargetIds);
    });
    return activeTargets;
  }

  addLocalPendingMutation(batchId: BatchId): void {
    this.localClientState.addPendingMutation(batchId);
    this.persistMutationState(batchId, 'pending');
    this.persistClientState();
  }

  removeLocalPendingMutation(batchId: BatchId): void {
    this.localClientState.removePendingMutation(batchId);
    this.persistClientState();
  }

  addLocalQueryTarget(targetId: TargetId): void {
    this.localClientState.addQueryTarget(targetId);
    this.persistClientState();
  }

  removeLocalQueryTarget(targetId: TargetId): void {
    this.localClientState.removeQueryTarget(targetId);
    this.persistClientState();
  }

  shutdown(): void {
    assert(
      this.started,
      'WebStorageSharedClientState.shutdown() called when not started'
    );
    window.removeEventListener('storage', this.storageListener);
    this.storage.removeItem(this.localClientStorageKey);
    this.started = false;
  }

  private handleLocalStorageEvent(event: StorageEvent): void {
    if (!this.started) {
      return;
    }
    if (event.storageArea === this.storage) {
      // TODO(multitab): This assert will likely become invalid as we add garbage
      // collection.
      assert(
        event.key !== this.localClientStorageKey,
        'Received LocalStorage notification for local change.'
      );

      if (event.newValue == null) {
        if (this.clientStateKeyRe.test(event.key)) {
          const clientId = this.fromLocalStorageClientStateKey(event.key);
          delete this.activeClients[clientId];
        }
      } else {
        if (this.clientStateKeyRe.test(event.key)) {
          const clientState = this.fromLocalStorageClientState(
            event.key,
            event.newValue
          );
          if (clientState) {
            this.activeClients[clientState.clientId] = clientState;
          }
        } else if (this.mutationBatchKeyRe.test(event.key)) {
          const mutationMetadata = this.fromLocalStorageMutationMetadata(
            event.key,
            event.newValue
          );
          if (mutationMetadata) {
            this.handleMutationBatchEvent(mutationMetadata);
          }
        }
      }
    }
  }

  private get localClientState(): LocalClientState {
    return this.activeClients[this.localClientKey] as LocalClientState;
  }

  private persistClientState(): void {
    // TODO(multitab): Consider rate limiting/combining state updates for
    // clients that frequently update their client state.
    assert(this.started, 'WebStorageSharedClientState used before started.');
    debug(LOG_TAG, 'Persisting state in LocalStorage');
    this.localClientState.refreshLastUpdateTime();
    this.storage.setItem(
      this.localClientStorageKey,
      this.localClientState.toLocalStorageJSON()
    );
  }

  private persistMutationState(
    batchId: BatchId,
    state: MutationBatchState,
    error?: FirestoreError
  ) {
    const mutationState = new MutationMetadata(
      this.user,
      batchId,
      state,
      error
    );

    let mutationKey = `${MUTATION_BATCH_KEY_PREFIX}_${
      this.persistenceKey
    }_${batchId}`;

    if (this.user.isAuthenticated()) {
      mutationKey += `_${this.user.uid}`;
    }

    this.storage.setItem(mutationKey, mutationState.toLocalStorageJSON());
  }

  /** Assembles the key for a client state in LocalStorage */
  private toLocalStorageClientStateKey(clientKey: string): string {
    assert(
      clientKey.indexOf('_') === -1,
      `Client key cannot contain '_', but was '${clientKey}'`
    );

    return `${CLIENT_STATE_KEY_PREFIX}_${this.persistenceKey}_${clientKey}`;
  }

  /**
   * Parses a client state key in LocalStorage. Returns null if the key does not
   * match the expected key format.
   */
  private fromLocalStorageClientStateKey(key: string): ClientKey | null {
    const match = this.clientStateKeyRe.exec(key);
    return match ? match[1] : null;
  }

  /**
   * Parses a client state in LocalStorage. Returns 'null' if the value could
   * not be parsed.
   */
  private fromLocalStorageClientState(
    key: string,
    value: string
  ): RemoteClientState | null {
    const clientId = this.fromLocalStorageClientStateKey(key);
    assert(clientId !== null, `Cannot parse client state key '${key}'`);
    return RemoteClientState.fromLocalStorageEntry(clientId, value);
  }

  /**
   * Parses a mutation batch state in LocalStorage. Returns 'null' if the value
   * could not be parsed.
   */
  private fromLocalStorageMutationMetadata(
    key: string,
    value: string
  ): MutationMetadata | null {
    const match = this.mutationBatchKeyRe.exec(key);
    assert(match !== null, `Cannot parse mutation batch key '${key}'`);

    const batchId = Number(match[1]);
    const userId = match[2] !== undefined ? match[2] : null;
    return MutationMetadata.fromLocalStorageEntry(
      new User(userId),
      batchId,
      value
    );
  }

  private async handleMutationBatchEvent(
    mutationBatch: MutationMetadata
  ): Promise<void> {
    if (mutationBatch.user.uid !== this.user.uid) {
      debug(
        LOG_TAG,
        `Ignoring mutation for non-active user ${mutationBatch.user.uid}`
      );
      return;
    }

    switch (mutationBatch.state) {
      case 'pending':
        return this.syncEngine.applyPendingBatch(mutationBatch.batchId);
      case 'acknowledged':
        return this.syncEngine.applySuccessfulWrite(mutationBatch.batchId);
      case 'rejected':
        return this.syncEngine.rejectFailedWrite(
          mutationBatch.batchId,
          mutationBatch.error
        );
      default:
        throw new Error('Not implemented');
    }
  }
}<|MERGE_RESOLUTION|>--- conflicted
+++ resolved
@@ -407,12 +407,8 @@
     this.syncEngine = syncEngine;
   }
 
-<<<<<<< HEAD
+  // TODO(multitab): Handle user changes.
   async start(initialUser: User): Promise<void> {
-=======
-  // TODO(multitab): Handle user changes.
-  start(initialUser: User, knownClients: ClientKey[]): void {
->>>>>>> 2d172ff7
     assert(!this.started, 'WebStorageSharedClientState already started');
     assert(
       this.syncEngine !== null,
@@ -424,26 +420,21 @@
     // that were added before getActiveClients() returns.
     window.addEventListener('storage', this.storageListener);
 
-<<<<<<< HEAD
-    this.activeClients[this.localClientKey] = new LocalClientState();
     this.user = initialUser;
+    this.started = true;
     this.persistClientState();
-    this.started = true;
-
-    // Retrieve the list of existing clients and backfill the data in
+
+    // Retrieve the list of existing clients to backfill the data in
     // SharedClientState.
-    let existingClients = await this.sharedClientDelegate.getActiveClients();
+    let existingClients = await this.syncEngine.getActiveClients();
 
     for (const clientKey of existingClients) {
-      const storageKey = this.toLocalStorageClientStateKey(clientKey);
-      const clientState = RemoteClientState.fromLocalStorageEntry(
-        clientKey,
-        this.storage.getItem(storageKey)
-=======
-    for (const clientKey of knownClients) {
+      if (clientKey === this.localClientKey) {
+        continue;
+      }
+
       const storageItem = this.storage.getItem(
         this.toLocalStorageClientStateKey(clientKey)
->>>>>>> 2d172ff7
       );
       if (storageItem) {
         const clientState = RemoteClientState.fromLocalStorageEntry(
@@ -455,13 +446,6 @@
         }
       }
     }
-<<<<<<< HEAD
-=======
-
-    this.user = initialUser;
-    this.started = true;
-    this.persistClientState();
->>>>>>> 2d172ff7
   }
 
   // TODO(multitab): Return BATCHID_UNKNOWN instead of null
