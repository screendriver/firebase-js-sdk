--- conflicted
+++ resolved
@@ -333,7 +333,6 @@
       // to raise events
       return this.handleTargetError(watchChange);
     }
-<<<<<<< HEAD
 
     if (watchChange instanceof ExistenceFilterChange) {
       await this.handleExistenceFilter(watchChange, snapshotVersion);
@@ -348,13 +347,11 @@
         this.watchChangeAggregator.addTargetChange(watchChange);
       }
 
-      if (
-        !snapshotVersion.isEqual(SnapshotVersion.MIN) &&
-        snapshotVersion.compareTo(
-          this.localStore.getLastRemoteSnapshotVersion()
-        ) >= 0
-      ) {
-        await this.raiseWatchSnapshot(snapshotVersion);
+      if (!snapshotVersion.isEqual(SnapshotVersion.MIN)) {
+        const lastRemoteSnapshotVersion = await this.localStore.getLastRemoteSnapshotVersion();
+        if (snapshotVersion.compareTo(lastRemoteSnapshotVersion) >= 0) {
+          await this.raiseWatchSnapshot(snapshotVersion);
+        }
       }
     }
   }
@@ -426,19 +423,6 @@
           QueryPurpose.ExistenceFilterMismatch
         );
         this.sendWatchRequest(requestQueryData);
-=======
-    // Accumulate watch changes but don't process them if there's no
-    // snapshotVersion or it's older than a previous snapshot we've processed
-    // (can happen after we resume a target using a resume token).
-    this.accumulatedWatchChanges.push(watchChange);
-
-    if (!snapshotVersion.isEqual(SnapshotVersion.MIN)) {
-      const lastRemoteSnapshotVersion = await this.localStore.getLastRemoteSnapshotVersion();
-      if (snapshotVersion.compareTo(lastRemoteSnapshotVersion) >= 0) {
-        const changes = this.accumulatedWatchChanges;
-        this.accumulatedWatchChanges = [];
-        return this.handleWatchChangeBatch(snapshotVersion, changes);
->>>>>>> 27fb33db
       }
     }
   }
